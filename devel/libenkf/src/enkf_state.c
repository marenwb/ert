/*
   Copyright (C) 2011  Statoil ASA, Norway. 
    
   The file 'enkf_state.c' is part of ERT - Ensemble based Reservoir Tool. 
    
   ERT is free software: you can redistribute it and/or modify 
   it under the terms of the GNU General Public License as published by 
   the Free Software Foundation, either version 3 of the License, or 
   (at your option) any later version. 
    
   ERT is distributed in the hope that it will be useful, but WITHOUT ANY 
   WARRANTY; without even the implied warranty of MERCHANTABILITY or 
   FITNESS FOR A PARTICULAR PURPOSE.   
    
   See the GNU General Public License at <http://www.gnu.org/licenses/gpl.html> 
   for more details. 
*/

#include <sys/types.h>
#include <string.h>
#include <errno.h>
#include <sys/stat.h>
#include <fcntl.h>
#include <stdio.h>
#include <string.h>
#include <stdarg.h>
#include <pthread.h>

#include <ert/util/path_fmt.h>
#include <ert/util/thread_pool.h>
#include <ert/util/hash.h>
#include <ert/util/util.h>
#include <ert/util/arg_pack.h>
#include <ert/util/stringlist.h>
#include <ert/util/node_ctype.h>
#include <ert/util/subst_list.h>
#include <ert/util/log.h>
#include <ert/util/timer.h>
#include <ert/util/time_t_vector.h>
#include <ert/util/rng.h>

#include <ert/ecl/fortio.h>
#include <ert/ecl/ecl_kw.h>
#include <ert/ecl/ecl_io_config.h>
#include <ert/ecl/ecl_file.h>
#include <ert/ecl/ecl_util.h>
#include <ert/ecl/ecl_sum.h>
#include <ert/ecl/ecl_endian_flip.h>

#include <ert/sched/sched_file.h>

#include <ert/job_queue/forward_model.h>
#include <ert/job_queue/job_queue.h>
#include <ert/job_queue/queue_driver.h>
#include <ert/job_queue/ext_joblist.h>

#include <ert/enkf/enkf_node.h>
#include <ert/enkf/enkf_state.h>
#include <ert/enkf/enkf_types.h>
#include <ert/enkf/ecl_static_kw.h>
#include <ert/enkf/field.h>
#include <ert/enkf/field_config.h>
#include <ert/enkf/gen_kw.h>
#include <ert/enkf/summary.h>
#include <ert/enkf/enkf_fs.h>
#include <ert/enkf/ensemble_config.h>
#include <ert/enkf/model_config.h>
#include <ert/enkf/site_config.h>
#include <ert/enkf/ecl_config.h>
#include <ert/enkf/ert_template.h>
#include <ert/enkf/member_config.h>
#include <ert/enkf/enkf_defaults.h>

#define  ENKF_STATE_TYPE_ID 78132



/**
   This struct is a pure utility structure used to pack the various
   bits and pieces of information needed to start, monitor, and load
   back results from the forward model simulations. 

   Typcially the values in this struct are set from the enkf_main
   object before a forward_step starts.
*/
 
typedef struct run_info_struct {
  bool                    __ready;              /* An attempt to check the internal state - not active yet. */
  bool                    active;               /* Is this state object active at all - used for instance in ensemble experiments where only some of the members are integrated. */
  int                     init_step_parameters; /* The report step we initialize parameters from - will often be equal to step1, but can be different. */
  state_enum              init_state_parameter; /* Whether we should init from a forecast or an analyzed state - parameters. */
  state_enum              init_state_dynamic;   /* Whether we should init from a forecast or an analyzed state - dynamic state variables. */
  int                     max_internal_submit;  /* How many times the enkf_state object should try to resubmit when the queueu has said everything is OK - but the load fails. */  
  int                     num_internal_submit;   
  int                     load_start;           /* When loading back results - start at this step. */
  int                     step1;                /* The forward model is integrated: step1 -> step2 */
  int                     step2;                  
  char                  * run_path;             /* The currently used  runpath - is realloced / freed for every step. */
  run_mode_type           run_mode;             /* What type of run this is */
  int                     queue_index;          /* The job will in general have a different index in the queue than the iens number. */
  /******************************************************************/
  /* Return value - set by the called routine!!  */
  run_status_type         run_status;
} run_info_type;
  


/**
   This struct contains various objects which the enkf_state needs
   during operation, which the enkf_state_object *DOES NOT* own. The
   struct only contains pointers to objects owned by (typically) the
   enkf_main object. 

   If the enkf_state object writes to any of the objects in this
   struct that can be considered a serious *BUG*.

   The elements in this struct should not change during the
   application lifetime?  
*/

typedef struct shared_info_struct {
  model_config_type           * model_config;      /* .... */
  ext_joblist_type            * joblist;           /* The list of external jobs which are installed - and *how* they should be run (with Python code) */
  job_queue_type              * job_queue;         /* The queue handling external jobs. (i.e. LSF / TORQUE / rsh / local / ... )*/ 
  const site_config_type      * site_config;
  log_type                    * logh;              /* The log handle. */
  ert_templates_type          * templates; 
  const ecl_config_type       * ecl_config;
} shared_info_type;






/*****************************************************************/

struct enkf_state_struct {
  UTIL_TYPE_ID_DECLARATION;
  stringlist_type       * restart_kw_list;
  hash_type             * node_hash;
  subst_list_type       * subst_list;              /* This a list of key - value pairs which are used in a search-replace
                                                      operation on the ECLIPSE data file. Will at least contain the key INIT"
                                                      - which will describe initialization of ECLIPSE (EQUIL or RESTART).*/
  ensemble_config_type  * ensemble_config;         /* The config nodes for the enkf_node objects contained in node_hash. */
  
  run_info_type         * run_info;                /* Various pieces of information needed by the enkf_state object when running the forward model. Updated for each report step.*/
  shared_info_type      * shared_info;             /* Pointers to shared objects which is needed by the enkf_state object (read only). */
  member_config_type    * my_config;               /* Private config information for this member; not updated during a simulation. */
  rng_type              * rng;
};

/*****************************************************************/


static void run_info_set_run_path(run_info_type * run_info , int iens , path_fmt_type * run_path_fmt, const subst_list_type * state_subst_list) {
  util_safe_free(run_info->run_path);
  {
    char * tmp1 = path_fmt_alloc_path(run_path_fmt , false , iens , run_info->step1 , run_info->step2);   /* 1: Replace the %d with iens */
    char * tmp2 = subst_list_alloc_filtered_string( state_subst_list , tmp1 );                            /* 2: Filter out various magic strings like <CASE> and <CWD>. */
    run_info->run_path = util_alloc_abs_path( tmp2 );                                                     /* 3: Ensure that the path is absolute. */
    free( tmp1 );
    free( tmp2 );
  }
}



/**
   This function sets the run_info parameters. This is typically called
   (via an enkf_state__ routine) by the external scope handling the forward model.

   When this initialization code has been run we are certain that the
   enkf_state object has all the information it needs to "run itself"
   forward.

   
   This function inits the necessary fields in the run_info structure
   to be able to use the xxx_internalize_xxx() functions. Observe that
   trying actually run after the run_info structure has only been
   initialized here will lead to hard failure.

   The inits performed are essential for running, not only for the
   internalizing.
*/


static void run_info_init_for_load(run_info_type * run_info , 
                                   int load_start, 
                                   int step1,
                                   int step2,
                                   int iens,
                                   path_fmt_type * run_path_fmt ,
                                   const subst_list_type * state_subst_list) {
  run_info->step1      = step1;
  run_info->step2      = step2;
  run_info->load_start = load_start;
  run_info_set_run_path(run_info , iens , run_path_fmt , state_subst_list );
}


static void run_info_set(run_info_type * run_info        , 
                         run_mode_type run_mode          , 
                         bool active                     , 
                         int max_internal_submit         ,
                         int init_step_parameters        ,      
                         state_enum init_state_parameter ,
                         state_enum init_state_dynamic   ,
                         int load_start                  , 
                         int step1                       , 
                         int step2                       ,      
                         int iens                             , 
                         path_fmt_type * run_path_fmt ,
                         const subst_list_type * state_subst_list) {

  run_info->active               = active;
  run_info->init_step_parameters = init_step_parameters;
  run_info->init_state_parameter = init_state_parameter;
  run_info->init_state_dynamic   = init_state_dynamic;
  run_info->run_status           = JOB_NOT_STARTED;
  run_info->__ready              = true;
  run_info->run_mode             = run_mode;
  run_info->max_internal_submit  = max_internal_submit;
  run_info->num_internal_submit  = 0;
  run_info_init_for_load( run_info , load_start , step1 , step2 , iens , run_path_fmt , state_subst_list);
}


static run_info_type * run_info_alloc() {
  run_info_type * run_info = util_malloc(sizeof * run_info );
  run_info->run_path = NULL;
  return run_info;
}


static void run_info_free(run_info_type * run_info) {
  util_safe_free(run_info->run_path);
  free(run_info);
}


static void run_info_complete_run(run_info_type * run_info) {
  if (run_info->run_status == JOB_RUN_OK) {
    util_safe_free(run_info->run_path);
    run_info->run_path = NULL;
  }
}


/*****************************************************************/

static shared_info_type * shared_info_alloc(const site_config_type * site_config , model_config_type * model_config, const ecl_config_type * ecl_config , log_type * logh , ert_templates_type * templates) {
  shared_info_type * shared_info = util_malloc(sizeof * shared_info );

  shared_info->joblist      = site_config_get_installed_jobs( site_config );
  shared_info->job_queue    = site_config_get_job_queue( site_config );
  shared_info->site_config  = site_config;
  shared_info->model_config = model_config;
  shared_info->logh         = logh;
  shared_info->templates    = templates;
  shared_info->ecl_config   = ecl_config;
  return shared_info;
}


static void shared_info_free(shared_info_type * shared_info) {
  /** 
      Adding something here is a BUG - this object does 
      not own anything.
  */
  free( shared_info );
}

                                         



/*****************************************************************/
/** Helper classes complete - starting on the enkf_state proper object. */
/*****************************************************************/

void enkf_state_initialize(enkf_state_type * enkf_state , enkf_fs_type * fs , const stringlist_type * param_list, bool force_init) {
  state_enum init_state = ANALYZED;
  int ip;
  for (ip = 0; ip < stringlist_get_size(param_list); ip++) {
    int iens = enkf_state_get_iens( enkf_state );
    enkf_node_type * param_node = enkf_state_get_node( enkf_state , stringlist_iget( param_list , ip));
    node_id_type node_id = {.report_step = 0, .iens = iens , .state = init_state };
    if (force_init || (enkf_node_has_data( param_node , fs , node_id) == false)) {
      if (enkf_node_initialize( param_node , iens , enkf_state->rng)) 
        enkf_node_store( param_node , fs , true , node_id);
    }
  }
}







/**
   The run_info->run_path variable is in general NULL. It is given a
   valid value before a simulation starts, holds on to that value
   through the simulation, and is then freed (and set to NULL) when
   the simulation ends.

   The *ONLY* point when an external call to this function should give
   anything is when the forward model has failed, then
   run_info_complete_run() has left the run_path intact.
*/

const char * enkf_state_get_run_path(const enkf_state_type * enkf_state) { 
  return enkf_state->run_info->run_path; 
}




/*
  void enkf_state_set_iens(enkf_state_type * enkf_state , int iens) {
  enkf_state->my_iens = iens;
  }
*/

int enkf_state_get_iens(const enkf_state_type * enkf_state) {
  return member_config_get_iens( enkf_state->my_config );
}

member_config_type * enkf_state_get_member_config(const enkf_state_type * enkf_state) {
  return enkf_state->my_config;
}


static UTIL_SAFE_CAST_FUNCTION( enkf_state , ENKF_STATE_TYPE_ID )


static void enkf_state_add_subst_kw(enkf_state_type * enkf_state , const char * kw , const char * value , const char * doc_string) {
  char * tagged_key = util_alloc_sprintf( INTERNAL_DATA_KW_TAG_FORMAT , kw );
  subst_list_append_owned_ref(enkf_state->subst_list , tagged_key , util_alloc_string_copy(value) , doc_string);
  free(tagged_key);
}





/**
   This function must be called each time the eclbase_fmt has been
   updated.
*/

void enkf_state_update_eclbase( enkf_state_type * enkf_state ) {
  const char * eclbase  = member_config_update_eclbase( enkf_state->my_config , enkf_state->shared_info->ecl_config , enkf_state->subst_list);
  const char * casename = member_config_get_casename( enkf_state->my_config ); /* Mostly NULL */
  {
    enkf_state_add_subst_kw(enkf_state , "ECL_BASE"    , eclbase , NULL);  
    enkf_state_add_subst_kw(enkf_state , "ECLBASE"     , eclbase , NULL);  
    
    if (casename == NULL)
      enkf_state_add_subst_kw( enkf_state , "CASE" , eclbase , NULL);      /* No CASE_TABLE loaded - using the eclbase as default. */
    else
      enkf_state_add_subst_kw( enkf_state , "CASE" , casename , NULL);
  }
}


void enkf_state_update_jobname( enkf_state_type * enkf_state ) {
  member_config_update_jobname( enkf_state->my_config , 
                                model_config_get_jobname_fmt( enkf_state->shared_info->model_config ) , 
                                enkf_state->subst_list);
}


/**
   Sets all the static subst keywords which will not change during the simulation.
*/
static void enkf_state_set_static_subst_kw(enkf_state_type * enkf_state) {

  {
    int    iens        = member_config_get_iens( enkf_state->my_config );
    char * iens_s      = util_alloc_sprintf("%d"   , iens);
    char * iens4_s     = util_alloc_sprintf("%04d" , iens);
    char * iensp1_s    = util_alloc_sprintf("%d"   , iens + 1);

    enkf_state_add_subst_kw(enkf_state , "IENS"        , iens_s      , NULL);
    enkf_state_add_subst_kw(enkf_state , "IENSP1"      , iensp1_s    , NULL);
    enkf_state_add_subst_kw(enkf_state , "IENS4"       , iens4_s     , NULL);
    
    free(iensp1_s);
    free(iens_s);
    free(iens4_s);
  }
  enkf_state_update_eclbase( enkf_state );
}


static void enkf_state_add_nodes( enkf_state_type * enkf_state, const ensemble_config_type * ensemble_config) {
  stringlist_type * container_keys = stringlist_alloc_new();
  stringlist_type * keylist  = ensemble_config_alloc_keylist(ensemble_config);
  int keys        = stringlist_get_size(keylist);

  // 1: Add all regular nodes
  for (int ik = 0; ik < keys; ik++) {
    const char * key = stringlist_iget(keylist, ik);
    const enkf_config_node_type * config_node = ensemble_config_get_node(ensemble_config , key);
    if (enkf_config_node_get_impl_type( config_node ) == CONTAINER) {
      stringlist_append_ref( container_keys , key );
    } else
      enkf_state_add_node(enkf_state , key , config_node);
  }
  
  // 2: Add container nodes - must ensure that all other nodes have
  //    been added already (this implies that containers of containers
  //    will be victim of hash retrieval order problems ....

  for (int ik = 0; ik < stringlist_get_size( container_keys ); ik++) {
    const char * key = stringlist_iget(container_keys, ik);
    const enkf_config_node_type * config_node = ensemble_config_get_node(ensemble_config , key);
    enkf_state_add_node( enkf_state , key , config_node );
  }
  
  stringlist_free(keylist);
  stringlist_free( container_keys );
}


/**
   This variable is on a per-instance basis, but that is not really
   supported. The exported functionality applies to all realizations.
*/

bool enkf_state_get_pre_clear_runpath( const enkf_state_type * enkf_state ) {
  return member_config_pre_clear_runpath( enkf_state->my_config );
}


void enkf_state_set_pre_clear_runpath( enkf_state_type * enkf_state , bool pre_clear_runpath ) {
  member_config_set_pre_clear_runpath( enkf_state->my_config , pre_clear_runpath );
}



enkf_state_type * enkf_state_alloc(int iens,
                                   rng_type                  * main_rng ,   
                                   enkf_fs_type              * fs, 
                                   const char                * casename , 
                                   bool                        pre_clear_runpath , 
                                   keep_runpath_type           keep_runpath , 
                                   model_config_type         * model_config,
                                   ensemble_config_type      * ensemble_config,
                                   const site_config_type    * site_config,
                                   const ecl_config_type     * ecl_config,
                                   log_type                  * logh,
                                   ert_templates_type        * templates,
                                   subst_list_type           * subst_parent) { 
  
  enkf_state_type * enkf_state  = util_malloc(sizeof *enkf_state );
  UTIL_TYPE_ID_INIT( enkf_state , ENKF_STATE_TYPE_ID );

  enkf_state->ensemble_config   = ensemble_config;
  enkf_state->shared_info       = shared_info_alloc(site_config , model_config , ecl_config , logh, templates);
  enkf_state->run_info          = run_info_alloc();
  
  enkf_state->node_hash         = hash_alloc();
  enkf_state->restart_kw_list   = stringlist_alloc_new();
  enkf_state->subst_list        = subst_list_alloc( subst_parent );
  enkf_state->rng               = rng_alloc( rng_get_type( main_rng ) , INIT_DEFAULT ); 
  rng_rng_init( enkf_state->rng , main_rng );  /* <- Not thread safe */
  /*
    The user MUST specify an INIT_FILE, and for the first timestep the
    <INIT> tag in the data file will be replaced by an 

    INCLDUE
    EQUIL_INIT_FILE

    statement. When considering the possibility of estimating EQUIL this
    require a real understanding of the treatment of paths:

    * If not estimating the EQUIL contacts, all members should use the
    same init_file. To ensure this the user must specify the ABSOLUTE
    PATH to a file containing initialization information.

    * If the user is estimating initial contacts, the INIT_FILE must
    point to the ecl_file of the EQUIL keyword, this must be a pure
    filename without any path component (as it will be generated by
    the EnKF program, and placed in the run_path directory). We could
    let the EnKF program use the ecl_file of the EQUIL keyword if it
    is present.

    The <INIT> key is actually initialized in the
    enkf_state_set_dynamic_subst_kw() function.
  */

  /**
     Adding all the subst_kw keywords here, with description. Listing
     all of them here in one go guarantees that we have control over
     the ordering (which is interesting because the substititions are
     done in a cascade like fashion). The user defined keywords are
     added first, so that these can refer to the built in keywords.
  */

  enkf_state_add_subst_kw(enkf_state , "RUNPATH"       , "---" , "The absolute path of the current forward model instance. ");
  enkf_state_add_subst_kw(enkf_state , "IENS"          , "---" , "The realisation number for this realization.");
  enkf_state_add_subst_kw(enkf_state , "IENS4"         , "---" , "The realization number for this realization - formated with %04d.");
  enkf_state_add_subst_kw(enkf_state , "ECLBASE"       , "---" , "The ECLIPSE basename for this realization.");
  enkf_state_add_subst_kw(enkf_state , "ECL_BASE"      , "---" , "Depreceated - use ECLBASE instead.");
  enkf_state_add_subst_kw(enkf_state , "SMSPEC"        , "---" , "The ECLIPSE SMSPEC file for this realization.");
  enkf_state_add_subst_kw(enkf_state , "TSTEP1"        , "---" , "The initial report step for this simulation.");
  enkf_state_add_subst_kw(enkf_state , "TSTEP2"        , "---" , "The final report step for this simulation.");
  enkf_state_add_subst_kw(enkf_state , "TSTEP1_04"     , "---" , "The initial report step for this simulation - formated with %04d.");
  enkf_state_add_subst_kw(enkf_state , "TSTEP2_04"     , "---" , "The final report step for this simulation - formated withh %04d.");
  enkf_state_add_subst_kw(enkf_state , "RESTART_FILE1" , "---" , "The ECLIPSE restart file this simulation starts with.");
  enkf_state_add_subst_kw(enkf_state , "RESTART_FILE2" , "---" , "The ECLIPSE restart file this simulation should end with.");
  enkf_state_add_subst_kw(enkf_state , "RANDINT"       , "---" , "Random integer value (depreceated: use __RANDINT__() instead).");
  enkf_state_add_subst_kw(enkf_state , "RANDFLOAT"     , "---" , "Random float value (depreceated: use __RANDFLOAT__() instead).");
  enkf_state_add_subst_kw(enkf_state , "INIT"          , "---" , "The code which will be inserted at the <INIT> tag"); 
  if (casename != NULL) 
    enkf_state_add_subst_kw(enkf_state , "CASE" , casename , "The casename for this realization - as loaded from the CASE_TABLE file.");
  else
    enkf_state_add_subst_kw(enkf_state , "CASE" , "---" , "The casename for this realization - similar to ECLBASE.");

  enkf_state->my_config = member_config_alloc( iens , casename , pre_clear_runpath , keep_runpath , ecl_config , ensemble_config , fs);
  enkf_state_set_static_subst_kw( enkf_state );
  enkf_state_add_nodes( enkf_state , ensemble_config );
  
  return enkf_state;
}




static bool enkf_state_has_node(const enkf_state_type * enkf_state , const char * node_key) {
  bool has_node = hash_has_key(enkf_state->node_hash , node_key);
  return has_node;
}



/**
   The enkf_state inserts a reference to the node object. The
   enkf_state object takes ownership of the node object, i.e. it will
   free it when the game is over.

   Observe that if the node already exists the existing node will be
   removed (freed and so on ... ) from the enkf_state object before
   adding the new; this was previously considered a run-time error.
*/


void enkf_state_add_node(enkf_state_type * enkf_state , const char * node_key , const enkf_config_node_type * config) {
  if (enkf_state_has_node(enkf_state , node_key)) 
    enkf_state_del_node( enkf_state , node_key );   /* Deleting the old instance (if we had one). */
  {
    enkf_node_type *enkf_node;
    if (enkf_config_node_get_impl_type( config ) == CONTAINER)
      enkf_node = enkf_node_container_alloc( config , enkf_state->node_hash );
    else

      enkf_node = enkf_node_alloc( config );
    
    hash_insert_hash_owned_ref(enkf_state->node_hash , node_key , enkf_node, enkf_node_free__);
  
    /* Setting the global subst list so that the GEN_KW templates can contain e.g. <IENS> and <CWD>. */
    if (enkf_node_get_impl_type( enkf_node ) == GEN_KW)
      gen_kw_set_subst_parent( enkf_node_value_ptr( enkf_node ) , enkf_state->subst_list );
  }
}




void enkf_state_update_node( enkf_state_type * enkf_state , const char * node_key ) {
  const enkf_config_node_type * config_node = ensemble_config_get_node( enkf_state->ensemble_config , node_key );
  if (!enkf_state_has_node( enkf_state , node_key))
    enkf_state_add_node( enkf_state , node_key , config_node );  /* Add a new node */
  else {
    bool modified = true;   /* ehhhh? */

    if (modified)
      enkf_state_add_node( enkf_state , node_key , config_node );  
  }
}


const char * enkf_state_get_eclbase( const enkf_state_type * enkf_state ) {
  return member_config_get_eclbase( enkf_state->my_config );
}


static ecl_sum_type * enkf_state_load_ecl_sum(const enkf_state_type * enkf_state , stringlist_type * messages , bool * loadOK) {
  const run_info_type * run_info         = enkf_state->run_info;
  const ecl_config_type * ecl_config     = enkf_state->shared_info->ecl_config;
  const bool fmt_file                    = ecl_config_get_formatted(ecl_config);
  const char * eclbase                   = enkf_state_get_eclbase( enkf_state );
  

  stringlist_type * data_files           = stringlist_alloc_new();
  char * header_file                     = ecl_util_alloc_exfilename(run_info->run_path , eclbase , ECL_SUMMARY_HEADER_FILE , fmt_file , -1);
  char * unified_file                    = ecl_util_alloc_exfilename(run_info->run_path , eclbase , ECL_UNIFIED_SUMMARY_FILE , fmt_file ,  -1);
  ecl_sum_type * summary                 = NULL;   
      
  /* Should we load from a unified summary file, or from several non-unified files? */
  if (unified_file != NULL) 
    /* Use unified file: */
    stringlist_append_ref( data_files , unified_file);
  else {
    /* Use several non unified files. */       
    /* Bypassing the query to model_config_load_results() */
    int report_step = run_info->load_start;
    if (report_step == 0)
      report_step++;     // Ignore looking for the .S0000 summary file (it does not exist).
    while (true) {
      char * summary_file = ecl_util_alloc_exfilename(run_info->run_path , eclbase , ECL_SUMMARY_FILE , fmt_file ,  report_step);
      
      if (summary_file != NULL)
        stringlist_append_owned_ref( data_files , summary_file);
      else
        /* 
           We stop the loading at first 'hole' in the series of summary files;
           the internalize layer must report failure if we are missing data.
        */
        break;
      
      if ((run_info->run_mode == ENKF_ASSIMILATION) && (report_step == run_info->step2))
        break;

      report_step++;
    }
  }  
  
  if ((header_file != NULL) && (stringlist_get_size(data_files) > 0)) {
    summary = ecl_sum_fread_alloc(header_file , data_files , SUMMARY_KEY_JOIN_STRING );
    {
      time_t end_time = ecl_config_get_end_date( ecl_config );
      if (end_time > 0) {
        if (ecl_sum_get_end_time( summary ) < end_time) {
          /* The summary vector was shorter than expected; we interpret this as
             a simulation failure and discard the current summary instance. */
          {
            int end_day,end_month,end_year;
            int sum_day,sum_month,sum_year;
            
            util_set_date_values( end_time , &end_day , &end_month , &end_year );
            util_set_date_values( ecl_sum_get_end_time( summary ) , &sum_day , &sum_month , &sum_year );
            stringlist_append_owned_ref( messages , 
                                         util_alloc_sprintf("Summary ended at %02d/%02d/%4d - expected at least END_DATE: %02d/%02d/%4d" , 
                                                            sum_day , sum_month , sum_year , 
                                                            end_day , end_month , end_year ));
          }
          ecl_sum_free( summary );
          summary = NULL;
          *loadOK = false;
        }
      }
    }
  }
  stringlist_free( data_files );
  util_safe_free( header_file );
  util_safe_free( unified_file );
  return summary;
}


static void enkf_state_log_GEN_DATA_load( const enkf_node_type * enkf_node , int report_step , stringlist_type * msg_list) { 
  /* In interactive mode we explicitly report the loads of GEN_DATA instances. */
  char * load_file = enkf_config_node_alloc_infile(enkf_node_get_config( enkf_node ) , report_step);
  stringlist_append_owned_ref( msg_list , 
                               util_alloc_sprintf("Loaded GEN_DATA:%s instance for step:%d from file:%s" , 
                                                  enkf_node_get_key( enkf_node ) , 
                                                  report_step , 
                                                  load_file ));
  free( load_file );
}



static bool enkf_state_internalize_dynamic_eclipse_results(enkf_state_type * enkf_state , enkf_fs_type * fs , const model_config_type * model_config , bool * loadOK, bool interactive , stringlist_type * msg_list) {
  const run_info_type   * run_info       = enkf_state->run_info;
  int        load_start                  = run_info->load_start;
  
  if (load_start == 0)  /* Do not attempt to load the "S0000" summary results. */
    load_start++;
  
  {
    /* Looking for summary files on disk, and loading them. */
    ecl_sum_type * summary = enkf_state_load_ecl_sum( enkf_state , msg_list , loadOK );

    /** OK - now we have actually loaded the ecl_sum instance, or ecl_sum == NULL. */
    if (summary != NULL) {
      /* The actual loading internalizing - from ecl_sum -> enkf_node. */
      const shared_info_type   * shared_info = enkf_state->shared_info;
      const int iens                         = member_config_get_iens( enkf_state->my_config );
      const int step2                        = ecl_sum_get_last_report_step( summary );  /* Step2 is just taken from the number of steps found in the summary file. */
      {
        hash_iter_type * iter = hash_iter_alloc( enkf_state->node_hash );
        while ( !hash_iter_is_complete(iter) ) {
          
          enkf_node_type * node = hash_iter_get_next_value(iter);
          if (enkf_node_get_var_type(node) == DYNAMIC_RESULT) {
            /* We internalize all DYNAMIC_RESULT nodes without any further ado. */
            
            {
              if (enkf_node_vector_storage( node )) {
                enkf_node_try_load_vector( node , fs , iens , FORECAST );  // Ensure that what is currently on file is loaded before we update.
                if (enkf_node_forward_load_vector( node , run_info->run_path , summary , NULL , load_start, step2 , iens)) {
                  enkf_node_store_vector( node , fs , iens , FORECAST );
                  if (interactive && enkf_node_get_impl_type(node) == GEN_DATA)
                    enkf_state_log_GEN_DATA_load( node , 0 , msg_list );
                } else {
                  *loadOK = false;
                  log_add_fmt_message(shared_info->logh , 3 , NULL , "[%03d:----] Failed to load data for vector node:%s.",iens , enkf_node_get_key( node ));
                  if (interactive) 
                    stringlist_append_owned_ref( msg_list , util_alloc_sprintf("Failed to load vector:%s" , enkf_node_get_key( node )));
                }
              } else {
                int report_step;
                for (report_step = load_start; report_step <= step2; report_step++) {
                  bool store_vectors = (report_step == step2) ? true : false;
                  if (enkf_node_forward_load(node , run_info->run_path , summary , NULL , report_step , iens))  { /* Loading/internalizing */
                    node_id_type node_id = {.report_step = report_step, .iens = iens , .state = FORECAST };
                    enkf_node_store(node , fs , store_vectors , node_id);                        /* Saving to disk */
                    if (interactive && enkf_node_get_impl_type(node) == GEN_DATA)
                      enkf_state_log_GEN_DATA_load( node , report_step , msg_list );
                  } else {
                    *loadOK = false;
                    log_add_fmt_message(shared_info->logh , 3 , NULL , "[%03d:%04d] Failed to load data for node:%s.",iens , report_step , enkf_node_get_key( node ));
                    if (interactive) 
                      stringlist_append_owned_ref( msg_list , util_alloc_sprintf("Failed to load node:%s at step:%d" , enkf_node_get_key( node ) , report_step));
                  }
                }
              } 
            }
          }
        } 
        hash_iter_free(iter);
      }
      {
        time_map_type * time_map = enkf_fs_get_time_map( fs );
        time_map_summary_update_strict( time_map , summary );
      }
      ecl_sum_free( summary ); 
      return true;
    } else
      return false;
  }
}


static bool enkf_state_internalize_dynamic_results(enkf_state_type * enkf_state , enkf_fs_type * fs , const model_config_type * model_config , bool * loadOK, bool interactive , stringlist_type * msg_list) {
  const ecl_config_type * ecl_config = enkf_state->shared_info->ecl_config;
  
  if (ecl_config_active( ecl_config )) {
    bool eclipse_load = enkf_state_internalize_dynamic_eclipse_results( enkf_state , fs , model_config , loadOK, interactive , msg_list);
<<<<<<< HEAD
    if (!eclipse_load) 
      fprintf(stderr , "** Warning: could not load ECLIPSE summary data from %s - this will probably fail later ...\n" , enkf_state->run_info->run_path);
=======
    if (!eclipse_load)
      fprintf(stderr , "** Warning: could not load ECLIPSE summary data from %s - this will probably fail later ...\n" , enkf_state->run_info->run_path);
    
>>>>>>> 8d21f353
    return eclipse_load;
  } else
    return false;
}



/**
   The ECLIPSE restart files can contain several instances of the same
   keyword, e.g. AQUIFER info can come several times with identical
   headers, also when LGR is in use the same header for
   e.g. PRESSURE/SWAT/INTEHEAD/... will occur several times. The
   enkf_state/ensembl_config objects require unique keys.

   This function takes keyword string and an occurence number, and
   combine them to one new string like this:

   __realloc_static_kw("INTEHEAD" , 0) ==>  "INTEHEAD_0"

   In the enkf layer the key used will then be INTEHEAD_0. 
*/


static char * __realloc_static_kw(char * kw , int occurence) {
  char * new_kw = util_alloc_sprintf("%s_%d" , kw , occurence);
  free(kw);
  ecl_util_escape_kw(new_kw);  
  return new_kw;
}




/**
   This function loads the STATE from a forward simulation. In ECLIPSE
   speak that means to load the solution vectors (PRESSURE/SWAT/..)
   and the necessary static keywords.
   
   When the state has been loaded it goes straight to disk.
*/

static void enkf_state_internalize_eclipse_state(enkf_state_type * enkf_state , enkf_fs_type * fs , const model_config_type * model_config , int report_step , bool store_vectors , bool * loadOK , bool interactive , stringlist_type * msg_list) {
  member_config_type * my_config     = enkf_state->my_config;
  shared_info_type   * shared_info   = enkf_state->shared_info;
  run_info_type      * run_info      = enkf_state->run_info;
  const ecl_config_type * ecl_config = shared_info->ecl_config;
  const int  iens                    = member_config_get_iens( my_config ); 
  const bool fmt_file                = ecl_config_get_formatted( ecl_config );
  const bool unified                 = ecl_config_get_unified_restart( ecl_config );
  const bool internalize_state       = model_config_internalize_state( model_config , report_step );
  ecl_file_type  * restart_file;
  
  
  /**
     Loading the restart block.
  */
  
  if (unified) 
    util_abort("%s: sorry - unified restart files are not supported \n",__func__);
  {
    char * filename  = ecl_util_alloc_exfilename(run_info->run_path , member_config_get_eclbase(enkf_state->my_config) , ECL_RESTART_FILE , fmt_file , report_step);
    if (filename != NULL) {
      restart_file = ecl_file_open( filename , 0 );
      free(filename);
    } else 
      restart_file = NULL;  /* No restart information was found; if that is expected the program will fail hard in the enkf_node_forward_load() functions. */
  }
  
  /*****************************************************************/
  
  
  /**
     Iterating through the restart file:
     
     1. Build up enkf_state->restart_kw_list.
     2. Send static keywords straight out.
  */
  
  if (restart_file != NULL) {
    stringlist_clear( enkf_state->restart_kw_list );
    {
      int ikw; 

      for (ikw =0; ikw < ecl_file_get_size( restart_file ); ikw++) {
        ert_impl_type impl_type;
        const ecl_kw_type * ecl_kw = ecl_file_iget_kw( restart_file , ikw);
        int occurence              = ecl_file_iget_occurence( restart_file , ikw ); /* This is essentially the static counter value. */
        char * kw                  = util_alloc_string_copy( ecl_kw_get_header( ecl_kw ) );
        /** 
            Observe that this test will never succeed for static keywords,
            because the internalized key has appended a _<occurence>.
        */
        if (ensemble_config_has_key(enkf_state->ensemble_config , kw)) {
          /**
             This is poor-mans treatment of LGR. When LGR is used the restart file
             will contain repeated occurences of solution vectors, like
             PRESSURE. The first occurence of PRESSURE will be for the ordinary
             grid, and then there will be subsequent PRESSURE sections for each
             LGR section. The way this is implemented here is as follows:
             
             1. The first occurence of pressure is internalized as the enkf_node
                pressure (if we indeed have a pressure node).
             
             2. The consecutive pressure nodes are internalized as static
                parameters.
               
                The variable 'occurence' is the key here.
          */
          
          if (occurence == 0) {
            const enkf_config_node_type * config_node = ensemble_config_get_node(enkf_state->ensemble_config , kw);
            impl_type = enkf_config_node_get_impl_type(config_node);
          } else 
            impl_type = STATIC;
        } else
          impl_type = STATIC;
        
        
        if (impl_type == FIELD) 
          stringlist_append_copy(enkf_state->restart_kw_list , kw);
        else if (impl_type == STATIC) {
          if (ecl_config_include_static_kw(ecl_config , kw)) {
            /* It is a static kw like INTEHEAD or SCON */
            /* 
               Observe that for static keywords we do NOT ask the node 'privately' if
               internalize_state is false: It is impossible to single out static keywords for
               internalization.
            */
            
            /* Now we mangle the static keyword .... */
            kw = __realloc_static_kw(kw , occurence);
            
            if (internalize_state) {  
              stringlist_append_copy( enkf_state->restart_kw_list , kw);
              
              ensemble_config_ensure_static_key(enkf_state->ensemble_config , kw );
              
              if (!enkf_state_has_node(enkf_state , kw)) {
                const enkf_config_node_type * config_node = ensemble_config_get_node(enkf_state->ensemble_config , kw);
                enkf_state_add_node(enkf_state , kw , config_node); 
              }
              
              /* 
                 The following thing can happen:
                 
                 1. A static keyword appears at report step n, and is added to the enkf_state
                    object.
                 
                 2. At report step n+k that static keyword is no longer active, and it is
                    consequently no longer part of restart_kw_list().
                 
                 3. However it is still part of the enkf_state. Not loaded here, and subsequently
                    purged from enkf_main.
               
                 One keyword where this occurs is FIPOIL, which at least might appear only in the
                 first restart file. Unused static keywords of this type are purged from the
                 enkf_main object by a call to enkf_main_del_unused_static(). The purge is based on
                 looking at the internal __report_step state of the static kw.
              */
              
              {
                enkf_node_type * enkf_node  = enkf_state_get_node(enkf_state , kw);
                node_id_type node_id        = {.report_step = report_step , .iens = iens , .state = FORECAST };
                
                enkf_node_ecl_load_static(enkf_node , ecl_kw , report_step , iens);
                /*
                  Static kewyords go straight out ....
                */
                enkf_node_store(enkf_node , fs , true , node_id);
                enkf_node_free_data(enkf_node);
              }
            }
          } 
        } else
          util_abort("%s: hm - something wrong - can (currently) only load FIELD/STATIC implementations from restart files - aborting \n",__func__);
        free(kw);
      }
      enkf_fs_fwrite_restart_kw_list( fs , report_step , iens , enkf_state->restart_kw_list );
    }
  }
  
  /******************************************************************/
  /** 
      Starting on the enkf_node_forward_load() function calls. This is where the
      actual loading (apart from static keywords) is done. Observe that this
      loading might involve other load functions than the ones used for
      loading PRESSURE++ from ECLIPSE restart files (e.g. for loading seismic
      results..)
  */
  
  {
    hash_iter_type * iter = hash_iter_alloc(enkf_state->node_hash);
    while ( !hash_iter_is_complete(iter) ) {
      enkf_node_type * enkf_node = hash_iter_get_next_value(iter);
      if (enkf_node_get_var_type(enkf_node) == DYNAMIC_STATE) {
        bool internalize_kw = internalize_state;
        if (!internalize_kw)
          internalize_kw = enkf_node_internalize(enkf_node , report_step);
        
        if (internalize_kw) {
          if (enkf_node_has_func(enkf_node , forward_load_func)) {
            if (enkf_node_forward_load(enkf_node , run_info->run_path , NULL , restart_file , report_step , iens )) {
              node_id_type node_id = {.report_step = report_step , .iens = iens , .state = FORECAST };
              enkf_node_store( enkf_node , fs, store_vectors , node_id );

              if (interactive && (enkf_node_get_impl_type(enkf_node) == GEN_DATA)) 
                enkf_state_log_GEN_DATA_load( enkf_node , report_step , msg_list );
              
            } else {
              if (enkf_node_get_impl_type(enkf_node) != GEN_DATA) {
                *loadOK = false;
                log_add_fmt_message(shared_info->logh , 1 , NULL , "[%03d:%04d] Failed load data for node:%s.",iens , report_step , enkf_node_get_key( enkf_node ));

                if (interactive) 
                  stringlist_append_owned_ref(msg_list , util_alloc_sprintf("Failed to load: %s at step:%d" , enkf_node_get_key( enkf_node ) , report_step));
              }
            }
          }
        } 
      } 
    }                                                                      
    hash_iter_free(iter);
  }
  
  /*****************************************************************/
  /* Cleaning up */
  if (restart_file != NULL) ecl_file_close( restart_file );
}


static void enkf_state_internalize_state(enkf_state_type * enkf_state , 
                                         enkf_fs_type * fs , 
                                         const model_config_type * model_config , 
                                         int report_step , 
                                         bool store_vectors , 
                                         bool * loadOK , 
                                         bool interactive , 
                                         stringlist_type * msg_list) {

  const ecl_config_type * ecl_config = enkf_state->shared_info->ecl_config;
 
  if (ecl_config_active( ecl_config ))
    enkf_state_internalize_eclipse_state( enkf_state , fs , model_config , report_step , store_vectors , loadOK , interactive , msg_list);
}



/**
   This function loads the results from a forward simulations from report_step1
   to report_step2. The details of what to load are in model_config and the
   spesific nodes for special cases.

   Will mainly be called at the end of the forward model, but can also
   be called manually from external scope.
*/
   

static void enkf_state_internalize_results(enkf_state_type * enkf_state , enkf_fs_type * fs , bool * loadOK , bool interactive , stringlist_type * msg_list) {
  run_info_type     * run_info     = enkf_state->run_info;
  model_config_type * model_config = enkf_state->shared_info->model_config;
  int report_step;

  /*
    The timing information - i.e. mainly what is the last report step
    in these results are inferred from the loading of summary results,
    hence we must load the summary results first.
  */
  
  if (enkf_state_internalize_dynamic_results(enkf_state , fs , model_config , loadOK, interactive , msg_list)) {
    int last_report = time_map_get_last_step( enkf_fs_get_time_map( fs ));
    
    /*
      If we are in true assimilation mode we use the step2 setting, otherwise we are
      just in plain gready-load-mode. */
    if (run_info->run_mode == ENKF_ASSIMILATION)
      last_report = run_info->step2;

    /* Ensure that the last step is internalized? */
    model_config_set_internalize_state( model_config , last_report);
    
    for (report_step = run_info->load_start; report_step <= last_report; report_step++) {
      bool store_vectors = (report_step == last_report) ? true : false;
      
      if (model_config_load_state( model_config , report_step)) 
        enkf_state_internalize_state(enkf_state , fs , model_config , report_step , store_vectors , loadOK , interactive , msg_list);
    }
  } 
}


void enkf_state_forward_init(enkf_state_type * enkf_state , 
                             enkf_fs_type * fs , 
                             bool * loadOK ) {
  run_info_type * run_info   = enkf_state->run_info;

  if (run_info->step1 == 0) {
    int iens = enkf_state_get_iens( enkf_state );
    hash_iter_type * iter = hash_iter_alloc( enkf_state->node_hash );
    while ( !hash_iter_is_complete(iter) ) {
      enkf_node_type * node = hash_iter_get_next_value(iter);
      if (enkf_node_use_forward_init(node)) {
        node_id_type node_id = {.report_step = 0 ,  
                                .iens = iens ,      
                                .state = ANALYZED };


        /* Will not reinitialize; i.e. it is essential that the
           forward model uses the state given from the stored
           instance, and not from the current run of e.g. RMS.  */

        if (!enkf_node_has_data( node , fs , node_id)) {   
          if (enkf_node_forward_init(node , run_info->run_path , iens ))
            enkf_node_store( node , fs, false , node_id );
          else
            *loadOK = false;
        }

      }
    }
    hash_iter_free( iter );
  }

}



void enkf_state_load_from_forward_model(enkf_state_type * enkf_state , 
                                        enkf_fs_type * fs , 
                                        bool * loadOK , 
                                        bool interactive , 
                                        stringlist_type * msg_list) {

  if (ensemble_config_have_forward_init( enkf_state->ensemble_config ))
    enkf_state_forward_init( enkf_state , fs , loadOK );
  
  enkf_state_internalize_results( enkf_state , fs , loadOK , interactive , msg_list );
}


/**
   Observe that this does not return the loadOK flag; it will load as
   good as it can all the data it should, and be done with it. 
*/

void * enkf_state_load_from_forward_model_mt( void * arg ) {
  arg_pack_type * arg_pack = arg_pack_safe_cast( arg );
  enkf_state_type * enkf_state = arg_pack_iget_ptr( arg_pack , 0 );
  enkf_fs_type * fs            = arg_pack_iget_ptr( arg_pack , 1 );
  int load_start               = arg_pack_iget_int( arg_pack , 2 );
  int step1                    = arg_pack_iget_int( arg_pack , 3 );
  int step2                    = arg_pack_iget_int( arg_pack , 4 );
  bool interactive             = arg_pack_iget_bool( arg_pack , 5 );  
  stringlist_type * msg_list = arg_pack_iget_ptr( arg_pack , 6 );
  bool loadOK                  = true;

  
  run_info_init_for_load( enkf_state->run_info , 
                          load_start , 
                          step1 , 
                          step2 , 
                          member_config_get_iens( enkf_state->my_config ) , 
                          model_config_get_runpath_fmt( enkf_state->shared_info->model_config ) , 
                          enkf_state->subst_list );
  
  enkf_state_load_from_forward_model( enkf_state , fs , &loadOK , interactive , msg_list );
  if (interactive) {
    printf(".");
    fflush(stdout);
  } 
  
  return NULL;
}  




/**
   Observe that this function uses run_info->step1 to load all the nodes which
   are needed in the restart file. I.e. if you have carefully prepared a funny
   state with dynamic/static data which do not agree with the current value of
   run_info->step1 YOUR STATE WILL BE OVERWRITTEN.
*/

static void enkf_state_write_restart_file(enkf_state_type * enkf_state , enkf_fs_type * fs) {
  const member_config_type * my_config = enkf_state->my_config;
  const run_info_type      * run_info  = enkf_state->run_info;
  const bool fmt_file                  = ecl_config_get_formatted(enkf_state->shared_info->ecl_config);
  const int iens                       = member_config_get_iens( my_config );
  char * restart_file                  = ecl_util_alloc_filename(run_info->run_path , member_config_get_eclbase( enkf_state->my_config ) , ECL_RESTART_FILE , fmt_file , run_info->step1);
  fortio_type * fortio                 = fortio_open_writer(restart_file , fmt_file , ECL_ENDIAN_FLIP);
  const char * kw;
  int          ikw;

  if (stringlist_get_size(enkf_state->restart_kw_list) == 0)
    enkf_fs_fread_restart_kw_list(fs , run_info->step1 , iens , enkf_state->restart_kw_list);

  for (ikw = 0; ikw < stringlist_get_size(enkf_state->restart_kw_list); ikw++) {
    kw = stringlist_iget( enkf_state->restart_kw_list , ikw);
    /* 
       Observe that here we are *ONLY* iterating over the
       restart_kw_list instance, and *NOT* the enkf_state
       instance. I.e. arbitrary dynamic keys, and no-longer-active
       static kewyords should not show up.

       If the restart kw_list asks for a keyword which we do not have,
       we assume it is a static keyword and add it it to the
       enkf_state instance. 
       
       This is a bit unfortunate, because a bug/problem of some sort,
       might be masked (seemingly solved) by adding a static keyword,
       before things blow up completely at a later instant.
    */  
    if (!ensemble_config_has_key(enkf_state->ensemble_config , kw)) 
      ensemble_config_ensure_static_key(enkf_state->ensemble_config , kw );
    
    if (!enkf_state_has_node(enkf_state , kw)) {
      const enkf_config_node_type * config_node = ensemble_config_get_node(enkf_state->ensemble_config , kw);
      enkf_state_add_node(enkf_state , kw , config_node); 
    }
    
    {
      enkf_node_type * enkf_node = enkf_state_get_node(enkf_state , kw); 
      enkf_var_type var_type = enkf_node_get_var_type(enkf_node); 
      if (var_type == STATIC_STATE) {
        node_id_type node_id = {.report_step = run_info->step1 , 
                                .iens = iens , 
                                .state = run_info->init_state_dynamic };
        enkf_node_load( enkf_node , fs , node_id);
      }
      if (var_type == DYNAMIC_STATE) {
        /* Pressure and saturations */
        if (enkf_node_get_impl_type(enkf_node) == FIELD)
          enkf_node_ecl_write(enkf_node , NULL , fortio , run_info->step1);
        else 
          util_abort("%s: internal error wrong implementetion type:%d - node:%s aborting \n",__func__ , enkf_node_get_impl_type(enkf_node) , enkf_node_get_key(enkf_node));
      } else if (var_type == STATIC_STATE) {
        enkf_node_ecl_write(enkf_node , NULL , fortio , run_info->step1);
        enkf_node_free_data(enkf_node); /* Just immediately discard the static data. */
      } else {
        fprintf(stderr,"var_type: %d \n",var_type);
        fprintf(stderr,"node    : %s \n",enkf_node_get_key(enkf_node));
        util_abort("%s: internal error - should not be here ... \n",__func__);
      }
      
    }
  }
  fortio_fclose(fortio);
  free(restart_file);
}



/**
  This function writes out all the files needed by an ECLIPSE simulation, this
  includes the restart file, and the various INCLUDE files corresponding to
  parameteres estimated by EnKF.

  The writing of restart file is delegated to enkf_state_write_restart_file().
*/

void enkf_state_ecl_write(enkf_state_type * enkf_state, enkf_fs_type * fs) {
  const run_info_type * run_info         = enkf_state->run_info;
  
  if (run_info->step1 > 0)
    enkf_state_write_restart_file(enkf_state , fs);
  else {
    /*
      These keywords are added here becasue otherwise the main loop
      below will try to write them with ecl_write - and that will fail
      (for report_step 0).
    */
    stringlist_append_copy(enkf_state->restart_kw_list , "SWAT");
    stringlist_append_copy(enkf_state->restart_kw_list , "SGAS");
    stringlist_append_copy(enkf_state->restart_kw_list , "PRESSURE");
    stringlist_append_copy(enkf_state->restart_kw_list , "RV");
    stringlist_append_copy(enkf_state->restart_kw_list , "RS");
  }
  
  {
    /** 
        This iteration manipulates the hash (thorugh the enkf_state_del_node() call) 
        
        -----------------------------------------------------------------------------------------
        T H I S  W I L L  D E A D L O C K  I F  T H E   H A S H _ I T E R  A P I   I S   U S E D.
        -----------------------------------------------------------------------------------------
    */
    
    const int num_keys = hash_get_size(enkf_state->node_hash);
    char ** key_list   = hash_alloc_keylist(enkf_state->node_hash);
    int iens = enkf_state_get_iens( enkf_state );
    int ikey;

    for (ikey = 0; ikey < num_keys; ikey++) {
      if (!stringlist_contains(enkf_state->restart_kw_list , key_list[ikey])) {          /* Make sure that the elements in the restart file are not written (again). */
        enkf_node_type * enkf_node = hash_get(enkf_state->node_hash , key_list[ikey]);
        if (enkf_node_get_var_type( enkf_node ) != STATIC_STATE) {                        /* Ensure that no-longer-active static keywords do not create problems. */
          bool forward_init = enkf_node_use_forward_init( enkf_node );

          if ((run_info->step1 == 0) && (forward_init)) {
            node_id_type node_id = {.report_step = 0, 
                                    .iens = iens , 
                                    .state = ANALYZED };
            
            if (enkf_node_has_data( enkf_node , fs , node_id))
              enkf_node_ecl_write(enkf_node , run_info->run_path , NULL , run_info->step1); 
          } else
            enkf_node_ecl_write(enkf_node , run_info->run_path , NULL , run_info->step1); 

        }
      }
    }
    util_free_stringlist(key_list , num_keys);
  }
}


/**
  This function takes a report_step and a analyzed|forecast state as
  input; the enkf_state instance is set accordingly and written to
  disk.  
*/


void enkf_state_fwrite(const enkf_state_type * enkf_state , enkf_fs_type * fs , int mask , int report_step , state_enum state) {
  const member_config_type * my_config = enkf_state->my_config;
  const int num_keys = hash_get_size(enkf_state->node_hash);
  char ** key_list   = hash_alloc_keylist(enkf_state->node_hash);
  int ikey;
  
  for (ikey = 0; ikey < num_keys; ikey++) {
    enkf_node_type * enkf_node = hash_get(enkf_state->node_hash , key_list[ikey]);
    if (enkf_node_include_type(enkf_node , mask)) {                       
      node_id_type node_id = {.report_step = report_step , .iens = member_config_get_iens( my_config ) , .state = state };
      enkf_node_store( enkf_node, fs , true , node_id );
    }
  }                                                                     
  util_free_stringlist(key_list , num_keys);
}


void enkf_state_fread(enkf_state_type * enkf_state , enkf_fs_type * fs , int mask , int report_step , state_enum state) {
  const member_config_type * my_config = enkf_state->my_config;
  const int num_keys = hash_get_size(enkf_state->node_hash);
  char ** key_list   = hash_alloc_keylist(enkf_state->node_hash);
  int ikey;

  for (ikey = 0; ikey < num_keys; ikey++) {
    enkf_node_type * enkf_node = hash_get(enkf_state->node_hash , key_list[ikey]);
    if (enkf_node_include_type(enkf_node , mask)) {
      node_id_type node_id = {.report_step = report_step , 
                              .iens = member_config_get_iens( my_config ) , 
                              state = state };
      bool forward_init = enkf_node_use_forward_init( enkf_node );
      if (forward_init)
        enkf_node_try_load(enkf_node , fs , node_id );
      else
        enkf_node_load(enkf_node , fs , node_id);
    }
  }
  util_free_stringlist(key_list , num_keys);
}


/**
   This function will load all the nodes listed in the current
   restart_kw_list; in addition to all other variable of type
   DYNAMIC_STATE. Observe that for DYNAMIC state nodes it will try
   firt analyzed state and then forecast state.
*/


static void enkf_state_fread_state_nodes(enkf_state_type * enkf_state , enkf_fs_type * fs , int report_step , state_enum load_state) {
  const member_config_type * my_config = enkf_state->my_config;
  const int iens                       = member_config_get_iens( my_config );
  int ikey;


  /* 
     First pass - load all the STATIC nodes. It is essential to use
     the restart_kw_list when loading static nodes, otherwise static
     nodes which were only present at e.g. step == 0 will create
     problems: (They are in the enkf_state hash table because they
     were seen at step == 0, but have not been seen subesquently and
     the loading fails.)
  */

  enkf_fs_fread_restart_kw_list( fs , report_step , iens , enkf_state->restart_kw_list);
  for (ikey = 0; ikey < stringlist_get_size( enkf_state->restart_kw_list) ; ikey++) {
    const char * key = stringlist_iget( enkf_state->restart_kw_list, ikey);
    enkf_node_type * enkf_node;
    enkf_var_type    var_type;

    /*
      The restart_kw_list mentions a keyword which is (not yet) part
      of the enkf_state object. This is assumed to be a static keyword
      and added as such.
      
      This will break hard for the following situation:

        1. Someone has simulated with a dynamic keyword (i.e. field
           FIELD1).

        2. the fellow decides to remove field1 from the configuraton
           and restart a simulation.

      In this case the code will find FIELD1 in the restart_kw_list,
      it will then be automatically added as a static keyword; and
      then final fread_node() function will fail with a type mismatch
      (or node not found); hopefully this scenario is not very
      probable.
    */
    
    /* add the config node. */
    if (!ensemble_config_has_key( enkf_state->ensemble_config , key))
      ensemble_config_ensure_static_key( enkf_state->ensemble_config , key);

    /* Add the state node */
    if (!enkf_state_has_node( enkf_state , key )) {
      const enkf_config_node_type * config_node = ensemble_config_get_node(enkf_state->ensemble_config , key);
      enkf_state_add_node(enkf_state , key , config_node); 
    }
    
    enkf_node = hash_get(enkf_state->node_hash , key);
    var_type  = enkf_node_get_var_type( enkf_node );
    
    if (var_type == STATIC_STATE) {
      node_id_type node_id = { .report_step = report_step , 
                               .iens = iens , 
                               .state = load_state };
      enkf_node_load( enkf_node , fs , node_id);
    }
  }


  /* Second pass - DYNAMIC state nodes. */
  {
    const int num_keys = hash_get_size(enkf_state->node_hash);
    char ** key_list   = hash_alloc_keylist(enkf_state->node_hash);
    int ikey;
    
    for (ikey = 0; ikey < num_keys; ikey++) {
      enkf_node_type * enkf_node = hash_get(enkf_state->node_hash , key_list[ikey]);
      enkf_var_type var_type = enkf_node_get_var_type( enkf_node );
      node_id_type node_id = {.report_step = report_step , 
                           .iens = iens , 
                           .state = BOTH };
      
      if (var_type == DYNAMIC_STATE) {
        /* 
           Here the enkf_node_try_load() function is used NOT because we accept
           that the node is not present, but because the try_fread()
           function accepts the BOTH state type.
        */
        if (!enkf_node_try_load(enkf_node , fs , node_id)) 
          util_abort("%s: failed to load node:%s  report_step:%d iens:%d \n",__func__ , key_list[ikey] , report_step , iens  );
      }
    }
    util_free_stringlist(key_list , num_keys);    
  }
}



/**
   This is a special function which is only used to load the initial
   state of dynamic_state nodes. It checks if the enkf_config_node has
   set a valid value for input_file, in that case that means we should
   also have an internalized representation of it, otherwise it will
   just return (i.e. for PRESSURE / SWAT).
*/

static void enkf_state_fread_initial_state(enkf_state_type * enkf_state , enkf_fs_type * fs) {
  const member_config_type * my_config = enkf_state->my_config;
  const int num_keys = hash_get_size(enkf_state->node_hash);
  char ** key_list   = hash_alloc_keylist(enkf_state->node_hash);
  int ikey;
  
  for (ikey = 0; ikey < num_keys; ikey++) {
    enkf_node_type * enkf_node = hash_get(enkf_state->node_hash , key_list[ikey]);
    if (enkf_node_get_var_type(enkf_node) == DYNAMIC_STATE) {
      const enkf_config_node_type * config_node = enkf_node_get_config( enkf_node );

      /* Just checked for != NULL */
      char * load_file = enkf_config_node_alloc_infile( config_node , 0);
      if (load_file != NULL) {
        node_id_type node_id = {.report_step = 0 , 
                                .iens  = member_config_get_iens( my_config ) , 
                                .state = ANALYZED };
        enkf_node_load(enkf_node , fs , node_id);
      }
      
      util_safe_free( load_file );
    }
  }                                                                     
  util_free_stringlist(key_list , num_keys);
}


void enkf_state_free_nodes(enkf_state_type * enkf_state, int mask) {
  const int num_keys = hash_get_size(enkf_state->node_hash);
  char ** key_list   = hash_alloc_keylist(enkf_state->node_hash);
  int ikey;
  
  for (ikey = 0; ikey < num_keys; ikey++) {
    enkf_node_type * enkf_node = hash_get(enkf_state->node_hash , key_list[ikey]);
    if (enkf_node_include_type(enkf_node , mask)) 
      enkf_state_del_node(enkf_state , enkf_node_get_key(enkf_node));
  }                                                                     
  util_free_stringlist(key_list , num_keys);
}

      




void enkf_state_free(enkf_state_type *enkf_state) {
  rng_free( enkf_state->rng );
  hash_free(enkf_state->node_hash);
  subst_list_free(enkf_state->subst_list);
  stringlist_free(enkf_state->restart_kw_list);
  member_config_free(enkf_state->my_config);
  run_info_free(enkf_state->run_info);
  shared_info_free(enkf_state->shared_info);
  free(enkf_state);
}



enkf_node_type * enkf_state_get_node(const enkf_state_type * enkf_state , const char * node_key) {
  if (hash_has_key(enkf_state->node_hash , node_key)) {
    enkf_node_type * enkf_node = hash_get(enkf_state->node_hash , node_key);
    return enkf_node;
  } else {
    util_abort("%s: node:[%s] not found in state object - aborting.\n",__func__ , node_key);
    return NULL; /* Compiler shut up */
  }
}



void enkf_state_del_node(enkf_state_type * enkf_state , const char * node_key) {
  if (hash_has_key(enkf_state->node_hash , node_key)) 
    hash_del(enkf_state->node_hash , node_key);
  else 
    fprintf(stderr,"%s: tried to remove node:%s which is not in state - internal error?? \n",__func__ , node_key);
}


/**
   This function will set all the subst_kw key=value pairs which
   change with report step.
*/

static void enkf_state_set_dynamic_subst_kw(enkf_state_type * enkf_state , const char * run_path , int step1 , int step2) {
  const ecl_config_type * ecl_config = enkf_state->shared_info->ecl_config;
  const bool fmt_file      = ecl_config_get_formatted( ecl_config );


  if (run_path != NULL) {
    /** Make absolutely sure the path available as <RUNPATH> is absolute. */
    char abs_runpath[1024];
    realpath( run_path , abs_runpath );
    enkf_state_add_subst_kw(enkf_state , "RUNPATH"       , abs_runpath      , NULL);
  }


  /* Time step */
  {
    char * step1_s           = util_alloc_sprintf("%d" , step1);
    char * step2_s           = util_alloc_sprintf("%d" , step2);
    char * step1_s04         = util_alloc_sprintf("%04d" , step1);
    char * step2_s04         = util_alloc_sprintf("%04d" , step2);

    enkf_state_add_subst_kw(enkf_state , "TSTEP1"        , step1_s       , NULL);
    enkf_state_add_subst_kw(enkf_state , "TSTEP2"        , step2_s       , NULL);
    enkf_state_add_subst_kw(enkf_state , "TSTEP1_04"     , step1_s04     , NULL);
    enkf_state_add_subst_kw(enkf_state , "TSTEP2_04"     , step2_s04     , NULL);
    
    free(step1_s);
    free(step2_s);
    free(step1_s04);
    free(step2_s04);
  }

  
  /* Restart file names and RESTART keyword in datafile. */
  {
    const char * eclbase     = member_config_get_eclbase( enkf_state->my_config );
    if (eclbase != NULL) {
      {
        char * restart_file1     = ecl_util_alloc_filename(NULL , eclbase , ECL_RESTART_FILE , fmt_file , step1);
        char * restart_file2     = ecl_util_alloc_filename(NULL , eclbase , ECL_RESTART_FILE , fmt_file , step2);
        
        enkf_state_add_subst_kw(enkf_state , "RESTART_FILE1" , restart_file1 , NULL);
        enkf_state_add_subst_kw(enkf_state , "RESTART_FILE2" , restart_file2 , NULL);
        
        free(restart_file1);
        free(restart_file2);
      }

      if (step1 > 0) {
        char * data_initialize = util_alloc_sprintf("RESTART\n   \'%s\'  %d  /\n" , eclbase , step1);
        enkf_state_add_subst_kw(enkf_state , "INIT" , data_initialize , NULL);
        free(data_initialize);
      }
    }
  }

  /**
     The <INIT> magic string:
  */
  if (step1 == 0) {
    const char * init_file = ecl_config_get_equil_init_file(ecl_config);
    if (init_file != NULL) {
      char * tmp_include = util_alloc_sprintf("INCLUDE\n   \'%s\' /\n",init_file);
      enkf_state_add_subst_kw(enkf_state , "INIT" , tmp_include , NULL);
      free(tmp_include);
    } /* 
         if init_file == NULL that means the user has not supplied the INIT_SECTION keyword, 
         and the EQUIL (or whatever) info to initialize the model is inlined in the datafile.
      */
  } 
  
  
  {
    /** 
        Adding keys for <RANDINT> and <RANDFLOAT> - these are only
        added for backwards compatibility, should be replaced with
        prober function callbacks.
    */
    char * randint_value    = util_alloc_sprintf( "%u"      , rng_forward( enkf_state->rng ));
    char * randfloat_value  = util_alloc_sprintf( "%12.10f" , rng_get_double( enkf_state->rng ));
    
    enkf_state_add_subst_kw( enkf_state , "RANDINT"   , randint_value   , NULL);
    enkf_state_add_subst_kw( enkf_state , "RANDFLOAT" , randfloat_value , NULL);
    
    free( randint_value );
    free( randfloat_value );
  }
}



void enkf_state_printf_subst_list(enkf_state_type * enkf_state , int step1 , int step2) {
  int ikw;
  const char * fmt_string = "%-16s %-40s :: %s\n";
  printf("\n\n");
  printf(fmt_string , "Key" , "Current value" , "Description");
  printf("------------------------------------------------------------------------------------------------------------------------\n");
  if (step1 >= 0)
    enkf_state_set_dynamic_subst_kw(enkf_state , NULL , step1 , step2);

  for (ikw = 0; ikw < subst_list_get_size( enkf_state->subst_list ); ikw++) {
    const char * key   = subst_list_iget_key( enkf_state->subst_list , ikw);
    const char * value = subst_list_iget_value( enkf_state->subst_list , ikw);
    const char * desc  = subst_list_iget_doc_string( enkf_state->subst_list , ikw );
    
    if (value != NULL)
      printf(fmt_string , key , value , desc);
    else
      printf(fmt_string , key , "[Not set]" , desc);
  }
  printf("------------------------------------------------------------------------------------------------------------------------\n");
  
}




/**
   init_step    : The parameters are loaded from this EnKF/report step.
   report_step1 : The simulation should start from this report step; 
                  dynamic data are loaded from this step.
   report_step2 : The simulation should stop at this report step. (unless run_mode == ENSEMBLE_PREDICTION - where it just runs til end.)

   For a normal EnKF run we well have init_step == report_step1, but
   in the case where we want rerun from the beginning with updated
   parameters, they will be different. If init_step != report_step1,
   it is required that report_step1 == 0; otherwise the dynamic data
   will become completely inconsistent. We just don't allow that!
*/


static void enkf_state_init_eclipse(enkf_state_type *enkf_state, enkf_fs_type * fs) {
  const member_config_type  * my_config = enkf_state->my_config;  
  const ecl_config_type * ecl_config = enkf_state->shared_info->ecl_config;
  {
    const run_info_type * run_info    = enkf_state->run_info;
    if (!run_info->__ready) 
      util_abort("%s: must initialize run parameters with enkf_state_init_run() first \n",__func__);
    
    if (member_config_pre_clear_runpath( my_config )) 
      util_clear_directory( run_info->run_path , true , false );

    util_make_path(run_info->run_path);
    {
      if (ecl_config_get_schedule_target( ecl_config ) != NULL) {
        char * schedule_file = util_alloc_filename(run_info->run_path , ecl_config_get_schedule_target( ecl_config ) , NULL);

        if (run_info->run_mode == ENKF_ASSIMILATION)
          sched_file_fprintf_i( ecl_config_get_sched_file( ecl_config ) , run_info->step2 , schedule_file);
        else
          sched_file_fprintf( ecl_config_get_sched_file( ecl_config ) , schedule_file);
        
        free(schedule_file);
      }
    }


    /**
       For reruns of various kinds the parameters and the state are
       generally loaded from different timesteps:
    */

    /* Loading parameter information: loaded from timestep: run_info->init_step_parameters. */
    enkf_state_fread(enkf_state , fs , PARAMETER , run_info->init_step_parameters , run_info->init_state_parameter);
    
    
    /* Loading state information: loaded from timestep: run_info->step1 */
    if (run_info->step1 == 0)
      enkf_state_fread_initial_state(enkf_state , fs); 
    else
      enkf_state_fread_state_nodes( enkf_state , fs , run_info->step1 , run_info->init_state_dynamic);

    enkf_state_set_dynamic_subst_kw(  enkf_state , run_info->run_path , run_info->step1 , run_info->step2);
    ert_templates_instansiate( enkf_state->shared_info->templates , run_info->run_path , enkf_state->subst_list );
    enkf_state_ecl_write( enkf_state , fs);
    
    if (member_config_get_eclbase( my_config ) != NULL) {

      /* Writing the ECLIPSE data file. */
      if (ecl_config_get_data_file( ecl_config ) != NULL) {
        char * data_file = ecl_util_alloc_filename(run_info->run_path , member_config_get_eclbase( my_config ) , ECL_DATA_FILE , true , -1);
        subst_list_filter_file(enkf_state->subst_list , ecl_config_get_data_file(ecl_config) , data_file);
        free( data_file );
      }
      
    }
    
    member_config_get_jobname( my_config );
    /* This is where the job script is created */
    forward_model_python_fprintf( model_config_get_forward_model( enkf_state->shared_info->model_config ) , run_info->run_path , enkf_state->subst_list);
  }
}






/**
   xx_run_forward_model() has been split in two functions:

   1: enkf_state_start_forward_model()

   2: enkf_state_complete_forward_model()

   Because the first is quite CPU intensive (gunzip), and the number of
   concurrent threads should be limited. For the second there is one
   thread for each ensemble member. This is handled by the calling scope.
*/

bool enkf_state_complete_forward_modelOK__(void * arg );
bool enkf_state_complete_forward_modelEXIT__(void * arg );


static void enkf_state_start_forward_model(enkf_state_type * enkf_state , enkf_fs_type * fs) {
  run_info_type       * run_info    = enkf_state->run_info;
  if (run_info->active) {  /* if the job is not active we just return .*/
    const shared_info_type    * shared_info   = enkf_state->shared_info;
    const member_config_type  * my_config     = enkf_state->my_config;
    const site_config_type    * site_config   = shared_info->site_config;
    enkf_state_init_eclipse( enkf_state , fs );

    if (run_info->run_mode != INIT_ONLY) {
      arg_pack_type             * load_arg      = arg_pack_alloc();

      /*
        Prepare the job and submit it to the queue
      */
      arg_pack_append_ptr( load_arg , enkf_state );
      arg_pack_append_ptr( load_arg , fs );
      
      run_info->queue_index = job_queue_add_job_mt( shared_info->job_queue , 
                                                    site_config_get_job_script( site_config ),
                                                    enkf_state_complete_forward_modelOK__ , 
                                                    enkf_state_complete_forward_modelEXIT__ , 
                                                    load_arg , 
                                                    ecl_config_get_num_cpu( shared_info->ecl_config ),
                                                    run_info->run_path     , 
                                                    member_config_get_jobname(my_config) , 
                                                    1, 
                                                    (const char *[1]) { run_info->run_path } );
      run_info->num_internal_submit++;
    }
  }
}


/** 
    This function is called when:

     1. The external queue system has said that everything is OK; BUT
        the ert layer failed to load all the data.
    
     2. The external queue system has seen the job fail.
    
    The parameter and state variables will be resampled before
    retrying. And all random elements in templates+++ will be
    resampled.
*/

static bool enkf_state_can_retry( const enkf_state_type * enkf_state ) {
  run_info_type  * run_info    = enkf_state->run_info;

  if (run_info->num_internal_submit < run_info->max_internal_submit)
    return true;
  else
    return false;
}


static void enkf_state_internal_retry(enkf_state_type * enkf_state , enkf_fs_type * fs , bool load_failure) {
  const member_config_type  * my_config   = enkf_state->my_config;
  run_info_type             * run_info    = enkf_state->run_info;
  const shared_info_type    * shared_info = enkf_state->shared_info;
  const int iens                          = member_config_get_iens( my_config );

  if (load_failure)
    log_add_fmt_message(shared_info->logh , 1 , NULL , "[%03d:%04d - %04d] Failed to load all data.",iens , run_info->step1 , run_info->step2);
  else
    log_add_fmt_message(shared_info->logh , 1 , NULL , "[%03d:%04d - %04d] Forward model failed.",iens, run_info->step1 , run_info->step2);
  
  if (run_info->num_internal_submit < run_info->max_internal_submit) {
    log_add_fmt_message( shared_info->logh , 1 , NULL , "[%03d] Resampling and resubmitting realization." ,iens);
    {
      /* Reinitialization of the nodes */
      stringlist_type * init_keys = ensemble_config_alloc_keylist_from_var_type( enkf_state->ensemble_config , DYNAMIC_STATE + PARAMETER );
      for (int ikey=0; ikey < stringlist_get_size( init_keys ); ikey++) {
        enkf_node_type * node = enkf_state_get_node( enkf_state , stringlist_iget( init_keys , ikey) );
        enkf_node_initialize( node , iens , enkf_state->rng );
      }
      stringlist_free( init_keys );
    }
    
    enkf_state_init_eclipse( enkf_state , fs );                                          /* Possibly clear the directory and do a FULL rewrite of ALL the necessary files. */
    job_queue_iset_external_restart( shared_info->job_queue , run_info->queue_index );   /* Here we inform the queue system that it should pick up this job and try again. */
    run_info->num_internal_submit++;                                    
  } 
}


/**
   Checks that both the run has completed OK - that also includes the
   loading back of results.
*/
   
run_status_type enkf_state_get_simple_run_status(const enkf_state_type * state) {
  return state->run_info->run_status;
}

   
job_status_type enkf_state_get_run_status( const enkf_state_type * enkf_state ) {
  run_info_type             * run_info    = enkf_state->run_info;
  /** 
      The submission process happens in another thread, and might not
      be complete, must therefor check the value of queue_index prior
      to invoking the job_queue layer.
  */
  if (run_info->active && run_info->queue_index >= 0) {
    const shared_info_type    * shared_info = enkf_state->shared_info;
    return job_queue_iget_job_status(shared_info->job_queue , run_info->queue_index);
  } else
    return JOB_QUEUE_NOT_ACTIVE;
}


time_t enkf_state_get_start_time( const enkf_state_type * enkf_state ) {
  run_info_type             * run_info    = enkf_state->run_info;
  if (run_info->active) {
    const shared_info_type    * shared_info = enkf_state->shared_info;
    return job_queue_iget_sim_start(shared_info->job_queue , run_info->queue_index);
  } else
    return -1;
}


time_t enkf_state_get_submit_time( const enkf_state_type * enkf_state ) {
  run_info_type             * run_info    = enkf_state->run_info;
  if (run_info->active) {
    const shared_info_type * shared_info = enkf_state->shared_info;
    return job_queue_iget_submit_time(shared_info->job_queue , run_info->queue_index);
  } else
    return -1;
}




/**
   Will return true if the simulation is actually killed, and false if
   the "kill command" is ignored (only jobs with status matching
   JOB_QUEUE_CAN_KILL will actually be killed).
*/

bool enkf_state_kill_simulation( const enkf_state_type * enkf_state ) {
  const shared_info_type * shared_info = enkf_state->shared_info;
  const run_info_type * run_info       = enkf_state->run_info;             
  return job_queue_kill_job(shared_info->job_queue , run_info->queue_index);
}


/**
   This function is very similar to the enkf_state_internal_retry() -
   they should be refactored.

   Will return true if the simulation is actually resubmitted, and
   false if it is not restarted.
*/

bool enkf_state_resubmit_simulation( enkf_state_type * enkf_state , enkf_fs_type * fs , bool resample) {
  const shared_info_type * shared_info = enkf_state->shared_info;
  const run_info_type * run_info       = enkf_state->run_info;             
  int iens                       = member_config_get_iens( enkf_state->my_config );
  job_status_type current_status = job_queue_iget_job_status(shared_info->job_queue , run_info->queue_index);
  if (current_status & JOB_QUEUE_CAN_RESTART) { 
    /* Reinitialization of the nodes */
    if (resample) {
      stringlist_type * init_keys = ensemble_config_alloc_keylist_from_var_type( enkf_state->ensemble_config , DYNAMIC_STATE + PARAMETER );
      for (int ikey=0; ikey < stringlist_get_size( init_keys ); ikey++) {
        enkf_node_type * node = enkf_state_get_node( enkf_state , stringlist_iget( init_keys , ikey) );
        enkf_node_initialize( node , iens , enkf_state->rng );
      }
      stringlist_free( init_keys );
    }
    enkf_state_init_eclipse( enkf_state , fs );                                           /* Possibly clear the directory and do a FULL rewrite of ALL the necessary files. */
    job_queue_iset_external_restart( shared_info->job_queue , run_info->queue_index );    /* Here we inform the queue system that it should pick up this job and try again. */
    return true;
  } else
    return false; /* The job was not resubmitted. */
}



static void enkf_state_clear_runpath( const enkf_state_type * enkf_state ) {
  const member_config_type  * my_config   = enkf_state->my_config;
  const run_info_type * run_info          = enkf_state->run_info;
  keep_runpath_type keep_runpath          = member_config_get_keep_runpath( my_config );

  bool unlink_runpath;
  if (keep_runpath == DEFAULT_KEEP) {
    if (run_info->run_mode == ENKF_ASSIMILATION)
      unlink_runpath = true;   /* For assimilation the default is to unlink. */
    else
      unlink_runpath = false;  /* For experiments the default is to keep the directories around. */
  } else {
    /* We have explcitly set a value for the keep_runpath variable - with either KEEP_RUNAPTH or DELETE_RUNPATH. */
    if (keep_runpath == EXPLICIT_KEEP)
      unlink_runpath = false;
    else if (keep_runpath == EXPLICIT_DELETE)
      unlink_runpath = true;
    else {
      util_abort("%s: internal error \n",__func__);
      unlink_runpath = false; /* Compiler .. */
      }
  }
  
  if (unlink_runpath)
    util_clear_directory(run_info->run_path , true , true);
}


/** 
    Observe that if run_info == false, this routine will return with
    job_completeOK == true, that might be a bit misleading.
    
    Observe that if an internal retry is performed, this function will
    be called several times - MUST BE REENTRANT.
*/

static bool enkf_state_complete_forward_modelOK(enkf_state_type * enkf_state , enkf_fs_type * fs) {
  const shared_info_type    * shared_info = enkf_state->shared_info;
  run_info_type             * run_info    = enkf_state->run_info;
  const member_config_type  * my_config   = enkf_state->my_config;
  const int iens                          = member_config_get_iens( my_config );
  bool loadOK  = true;

  
  /**
     The queue system has reported that the run is OK, i.e. it has
     completed and produced the targetfile it should. We then check
     in this scope whether the results can be loaded back; if that
     is OK the final status is updated, otherwise: restart.
  */
  log_add_fmt_message( shared_info->logh , 2 , NULL , "[%03d:%04d-%04d] Forward model complete - starting to load results." , iens , run_info->step1, run_info->step2);
  enkf_state_load_from_forward_model(enkf_state , fs , &loadOK , false , NULL); 
  if (loadOK) {
    /*
      The loading succeded - so this is a howling success! We set
      the main status to JOB_QUEUE_ALL_OK and inform the queue layer
      about the success. In addition we set the simple status
      (should be avoided) to JOB_RUN_OK.
    */
    run_info->run_status = JOB_RUN_OK;
    log_add_fmt_message( shared_info->logh , 2 , NULL , "[%03d:%04d-%04d] Results loaded successfully." , iens , run_info->step1, run_info->step2);
    
    enkf_state_clear_runpath( enkf_state );
    run_info->__ready = false;                    /* Setting it to false - for the next round ??? */
    run_info_complete_run(enkf_state->run_info);  /* free() on runpath */
  } 
  return loadOK;
}




static bool enkf_state_complete_forward_modelEXIT(enkf_state_type * enkf_state , enkf_fs_type * fs) {
  const shared_info_type    * shared_info = enkf_state->shared_info;
  run_info_type             * run_info    = enkf_state->run_info;
  const member_config_type  * my_config   = enkf_state->my_config;
  const int iens                          = member_config_get_iens( my_config );
  /* 
     The external queue system has said that the job failed - we
     might give it another try from this scope, possibly involving a
     resampling.
  */

  if (enkf_state_can_retry( enkf_state )) {
    enkf_state_internal_retry( enkf_state , fs , false);
    return true;
  } else {
    /* 
       No more attempts for this job.
    */
    log_add_fmt_message( shared_info->logh , 1 , NULL , "[%03d:%04d-%04d] FAILED COMPLETELY." , iens , run_info->step1, run_info->step2);
    if (run_info->run_status != JOB_LOAD_FAILURE)
      run_info->run_status = JOB_RUN_FAILURE;
    
    return false;
  }
}





bool enkf_state_complete_forward_modelOK__(void * arg ) {
  enkf_state_type * enkf_state;
  enkf_fs_type * fs;
  arg_pack_type * arg_pack = arg_pack_safe_cast( arg );
  
  enkf_state = arg_pack_iget_ptr( arg_pack , 0 );
  fs         = arg_pack_iget_ptr( arg_pack , 1 );

  {
    bool callbackOK = enkf_state_complete_forward_modelOK( enkf_state , fs );
    if (callbackOK)
      arg_pack_free( arg_pack );
    
    return callbackOK;
  }
}


bool enkf_state_complete_forward_modelEXIT__(void * arg ) {
  enkf_state_type * enkf_state;
  enkf_fs_type * fs;
  {
    arg_pack_type * arg_pack = arg_pack_safe_cast( arg );
    enkf_state = arg_pack_iget_ptr( arg_pack , 0 );
    fs         = arg_pack_iget_ptr( arg_pack , 1 );
    arg_pack_free( arg_pack );
  }
  
  return enkf_state_complete_forward_modelEXIT( enkf_state , fs );
}





void * enkf_state_start_forward_model__(void * arg) {
  arg_pack_type * arg_pack     = arg_pack_safe_cast( arg );
  enkf_state_type * enkf_state = enkf_state_safe_cast( arg_pack_iget_ptr( arg_pack , 0));
  enkf_fs_type * fs            = enkf_fs_safe_cast( arg_pack_iget_ptr( arg_pack , 1));
  
  enkf_state_start_forward_model( enkf_state , fs);
  arg_pack_free( arg_pack );
  return NULL ; 
}


void enkf_state_invalidate_cache( enkf_state_type * enkf_state ) {
  hash_iter_type * iter       = hash_iter_alloc(enkf_state->node_hash);
  while ( !hash_iter_is_complete(iter) ) {
    enkf_node_type * node = hash_iter_get_next_value(iter);
    enkf_node_invalidate_cache( node );
  }
  hash_iter_free(iter);
}




/*****************************************************************/


void enkf_state_set_inactive(enkf_state_type * state) {
  state->run_info->active = false;
}

int enkf_state_get_queue_index(const enkf_state_type * enkf_state) {
  return enkf_state->run_info->queue_index;
}


void enkf_state_init_run(enkf_state_type * state , 
                         run_mode_type run_mode  , 
                         bool active                    , 
                         int max_internal_submit,
                         int init_step_parameter         , 
                         state_enum init_state_parameter , 
                         state_enum init_state_dynamic   , 
                         int load_start          , 
                         int step1               , 
                         int step2) {

  member_config_type * my_config    = state->my_config;
  shared_info_type   * shared_info  = state->shared_info;

  
  run_info_set( state->run_info , 
                run_mode        , 
                active          , 
                max_internal_submit,
                init_step_parameter , 
                init_state_parameter , 
                init_state_dynamic  , 
                load_start , 
                step1 , 
                step2 , 
                member_config_get_iens( my_config ), 
                model_config_get_runpath_fmt( shared_info->model_config ),
                state->subst_list );
}



rng_type * enkf_state_get_rng( const enkf_state_type * enkf_state ) {
  return enkf_state->rng;
}

unsigned int enkf_state_get_random( enkf_state_type * enkf_state ) {
  return rng_forward( enkf_state->rng );
}



void enkf_state_set_keep_runpath( enkf_state_type * enkf_state , keep_runpath_type keep_runpath) {
  member_config_set_keep_runpath( enkf_state->my_config , keep_runpath);
}


keep_runpath_type enkf_state_get_keep_runpath( const enkf_state_type * enkf_state ) {
  return member_config_get_keep_runpath( enkf_state->my_config );
}<|MERGE_RESOLUTION|>--- conflicted
+++ resolved
@@ -752,14 +752,9 @@
   
   if (ecl_config_active( ecl_config )) {
     bool eclipse_load = enkf_state_internalize_dynamic_eclipse_results( enkf_state , fs , model_config , loadOK, interactive , msg_list);
-<<<<<<< HEAD
-    if (!eclipse_load) 
-      fprintf(stderr , "** Warning: could not load ECLIPSE summary data from %s - this will probably fail later ...\n" , enkf_state->run_info->run_path);
-=======
     if (!eclipse_load)
       fprintf(stderr , "** Warning: could not load ECLIPSE summary data from %s - this will probably fail later ...\n" , enkf_state->run_info->run_path);
     
->>>>>>> 8d21f353
     return eclipse_load;
   } else
     return false;
