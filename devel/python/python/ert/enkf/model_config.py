#  Copyright (C) 2012  Statoil ASA, Norway. 
#   
#  The file 'model_config.py' is part of ERT - Ensemble based Reservoir Tool. 
#   
#  ERT is free software: you can redistribute it and/or modify 
#  it under the terms of the GNU General Public License as published by 
#  the Free Software Foundation, either version 3 of the License, or 
#  (at your option) any later version. 
#   
#  ERT is distributed in the hope that it will be useful, but WITHOUT ANY 
#  WARRANTY; without even the implied warranty of MERCHANTABILITY or 
#  FITNESS FOR A PARTICULAR PURPOSE.   
#   
#  See the GNU General Public License at <http://www.gnu.org/licenses/gpl.html> 
#  for more details. 

import  ctypes
from    ert.cwrap.cwrap            import *
from    ert.cwrap.cclass           import CClass
from    ert.util.tvector           import * 
from    enkf_enum                  import *
from    ert.job_queue.forward_model import ForwardModel
from    libenkf import *
<<<<<<< HEAD
=======
from    ert.sched.libsched import *
from    ert.sched.history import HistoryType
from    ert.sched.sched_file import *
from    ert.ecl.ecl_sum import *
>>>>>>> 0c841a99
class ModelConfig(CClass):
    
    def __init__(self , c_ptr , parent = None):
        if parent:
            self.init_cref( c_ptr , parent)
        else:
            self.init_cobj( c_ptr , cfunc.free )

    @property
    def get_enkf_sched_file(self):
        return cfunc.get_enkf_sched_file( self )

    def set_enkf_sched_file(self, file):
        cfunc.get_enkf_sched_file( self , file)

    @property
    def get_history_source(self):
        return HistoryType(c_ptr = cfunc.get_history_source( self ) , parent = self)

    def set_history_source(self, count):
        if self.parent:
            if count == 0:
                schedfile = self.parent.get_schedule_prediction_file
                cfunc.select_schedule_history(self, schedfile)
            if count == 1:
                refcase = self.parent.ecl_config.get_refcase
                cfunc.select_refcase_history(self,refcase,True)
            if count == 2: 
                refcase = self.parent.ecl_config.get_refcase
                cfunc.select_refcase_history(self,refcase,False)                 
        

    @property
<<<<<<< HEAD
    def get_enkf_sched_file(self):
        return cfunc.get_enkf_sched_file( self )

    def set_enkf_sched_file(self, file):
        cfunc.get_enkf_sched_file( self , file)

    @property
    def get_history_source(self):
        return cfunc.get_history_source( self )

    def set_history_source(self, ):
        sys.stderr.write("set_history_source is defunct")

    @property
    def get_max_internal_submit(self):
        return cfunc.get_max_internal_submit( self )

    def set_max_internal_submit(self, max):
        cfunc.get_max_internal_submit( self , max)

    @property     
    def get_forward_model(self):
        ford_model = ert.job_queue.forward_model.ForwardModel( cfunc.get_forward_model( self ))
        return ford_model

    @property
    def get_case_table_file(self):
        return cfunc.get_case_table_file(self)

    @property
=======
    def get_max_internal_submit(self):
        return cfunc.get_max_internal_submit( self )

    def set_max_internal_submit(self, max):
        cfunc.get_max_internal_submit( self , max)

    @property     
    def get_forward_model(self):
        ford_model = ForwardModel( c_ptr = cfunc.get_forward_model( self ))
        return ford_model

    @property
    def get_case_table_file(self):
        return cfunc.get_case_table_file(self)

    @property
>>>>>>> 0c841a99
    def get_runpath_as_char(self):
        return cfunc.get_runpath_as_char(self)
##################################################################

cwrapper = CWrapper( libenkf.lib )
cwrapper.registerType( "model_config" , ModelConfig )

cfunc = CWrapperNameSpace("model_config")

##################################################################
##################################################################

cfunc.free                    = cwrapper.prototype("void model_config_free( model_config )")
cfunc.get_enkf_sched_file     = cwrapper.prototype("char* model_config_get_enkf_sched_file( model_config )")
cfunc.set_enkf_sched_file     = cwrapper.prototype("void model_config_set_enkf_sched_file( model_config, char*)")
<<<<<<< HEAD
cfunc.get_history_source      = cwrapper.prototype("int model_config_get_history_source(model_config)")
cfunc.set_history_source      = cwrapper.safe_prototype("void model_config_set_history_source(model_config, int)")
cfunc.get_forward_model       = cwrapper.prototype("c_void_p model_config_get_forward_model(model_config)")
cfunc.get_max_internal_submit = cwrapper.safe_prototype("int model_config_get_max_internal_submit(model_config)")
cfunc.set_max_internal_submit = cwrapper.safe_prototype("void model_config_set_max_internal_submit(model_config, int)")
=======
cfunc.get_history_source      = cwrapper.prototype("c_void_p model_config_get_history_source(model_config)")
cfunc.select_schedule_history = cwrapper.prototype("void model_config_select_schedule_history(model_config, sched_file)")
cfunc.select_refcase_history = cwrapper.prototype("void model_config_select_refcase_history(model_config, ecl_sum, bool)")
cfunc.get_forward_model       = cwrapper.prototype("c_void_p model_config_get_forward_model(model_config)")
cfunc.get_max_internal_submit = cwrapper.prototype("int model_config_get_max_internal_submit(model_config)")
cfunc.set_max_internal_submit = cwrapper.prototype("void model_config_set_max_internal_submit(model_config, int)")
>>>>>>> 0c841a99
cfunc.get_case_table_file     = cwrapper.prototype("char* model_config_get_case_table_file(model_config)")
cfunc.get_runpath_as_char     = cwrapper.prototype("char* model_config_get_runpath_as_char(model_config)")
cfunc.select_runpath          = cwrapper.safe_prototype("void model_config_select_runpath(model_config, char*)")
                                 <|MERGE_RESOLUTION|>--- conflicted
+++ resolved
@@ -21,13 +21,10 @@
 from    enkf_enum                  import *
 from    ert.job_queue.forward_model import ForwardModel
 from    libenkf import *
-<<<<<<< HEAD
-=======
 from    ert.sched.libsched import *
 from    ert.sched.history import HistoryType
 from    ert.sched.sched_file import *
 from    ert.ecl.ecl_sum import *
->>>>>>> 0c841a99
 class ModelConfig(CClass):
     
     def __init__(self , c_ptr , parent = None):
@@ -61,38 +58,6 @@
         
 
     @property
-<<<<<<< HEAD
-    def get_enkf_sched_file(self):
-        return cfunc.get_enkf_sched_file( self )
-
-    def set_enkf_sched_file(self, file):
-        cfunc.get_enkf_sched_file( self , file)
-
-    @property
-    def get_history_source(self):
-        return cfunc.get_history_source( self )
-
-    def set_history_source(self, ):
-        sys.stderr.write("set_history_source is defunct")
-
-    @property
-    def get_max_internal_submit(self):
-        return cfunc.get_max_internal_submit( self )
-
-    def set_max_internal_submit(self, max):
-        cfunc.get_max_internal_submit( self , max)
-
-    @property     
-    def get_forward_model(self):
-        ford_model = ert.job_queue.forward_model.ForwardModel( cfunc.get_forward_model( self ))
-        return ford_model
-
-    @property
-    def get_case_table_file(self):
-        return cfunc.get_case_table_file(self)
-
-    @property
-=======
     def get_max_internal_submit(self):
         return cfunc.get_max_internal_submit( self )
 
@@ -109,7 +74,6 @@
         return cfunc.get_case_table_file(self)
 
     @property
->>>>>>> 0c841a99
     def get_runpath_as_char(self):
         return cfunc.get_runpath_as_char(self)
 ##################################################################
@@ -125,20 +89,12 @@
 cfunc.free                    = cwrapper.prototype("void model_config_free( model_config )")
 cfunc.get_enkf_sched_file     = cwrapper.prototype("char* model_config_get_enkf_sched_file( model_config )")
 cfunc.set_enkf_sched_file     = cwrapper.prototype("void model_config_set_enkf_sched_file( model_config, char*)")
-<<<<<<< HEAD
-cfunc.get_history_source      = cwrapper.prototype("int model_config_get_history_source(model_config)")
-cfunc.set_history_source      = cwrapper.safe_prototype("void model_config_set_history_source(model_config, int)")
-cfunc.get_forward_model       = cwrapper.prototype("c_void_p model_config_get_forward_model(model_config)")
-cfunc.get_max_internal_submit = cwrapper.safe_prototype("int model_config_get_max_internal_submit(model_config)")
-cfunc.set_max_internal_submit = cwrapper.safe_prototype("void model_config_set_max_internal_submit(model_config, int)")
-=======
 cfunc.get_history_source      = cwrapper.prototype("c_void_p model_config_get_history_source(model_config)")
 cfunc.select_schedule_history = cwrapper.prototype("void model_config_select_schedule_history(model_config, sched_file)")
 cfunc.select_refcase_history = cwrapper.prototype("void model_config_select_refcase_history(model_config, ecl_sum, bool)")
 cfunc.get_forward_model       = cwrapper.prototype("c_void_p model_config_get_forward_model(model_config)")
 cfunc.get_max_internal_submit = cwrapper.prototype("int model_config_get_max_internal_submit(model_config)")
 cfunc.set_max_internal_submit = cwrapper.prototype("void model_config_set_max_internal_submit(model_config, int)")
->>>>>>> 0c841a99
 cfunc.get_case_table_file     = cwrapper.prototype("char* model_config_get_case_table_file(model_config)")
 cfunc.get_runpath_as_char     = cwrapper.prototype("char* model_config_get_runpath_as_char(model_config)")
 cfunc.select_runpath          = cwrapper.safe_prototype("void model_config_select_runpath(model_config, char*)")
